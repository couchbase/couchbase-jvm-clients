--- conflicted
+++ resolved
@@ -16,16 +16,6 @@
         <project.build.sourceEncoding>UTF-8</project.build.sourceEncoding>
         <project.reporting.outputEncoding>UTF-8</project.reporting.outputEncoding>
 
-<<<<<<< HEAD
-        <osgi-feature.version>3.4.2-SNAPSHOT</osgi-feature.version>
-        <java-examples.version>1.4.2-SNAPSHOT</java-examples.version>
-        <java-client.version>3.4.2-SNAPSHOT</java-client.version>
-        <core-io.version>2.4.2-SNAPSHOT</core-io.version>
-        <core-io-deps.version>1.4.2-SNAPSHOT</core-io-deps.version>
-        <scala-client.version>1.4.2-SNAPSHOT</scala-client.version>
-        <kotlin-examples.version>1.1.2-SNAPSHOT</kotlin-examples.version>
-        <kotlin-client.version>1.1.2-SNAPSHOT</kotlin-client.version>
-=======
         <osgi-feature.version>3.4.3-SNAPSHOT</osgi-feature.version>
         <java-examples.version>1.4.3-SNAPSHOT</java-examples.version>
         <java-client.version>3.4.3-SNAPSHOT</java-client.version>
@@ -33,8 +23,8 @@
         <core-io-deps.version>1.4.3-SNAPSHOT</core-io-deps.version>
         <scala-client.version>1.4.3-SNAPSHOT</scala-client.version>
         <kotlin-client.version>1.1.3-SNAPSHOT</kotlin-client.version>
->>>>>>> 1dc84331
-
+        <kotlin-examples.version>1.1.2-SNAPSHOT</kotlin-examples.version>
+        
         <junit.version>5.9.1</junit.version>
         <assertj.version>3.23.1</assertj.version>
         <log4j-slf4j-impl.version>2.19.0</log4j-slf4j-impl.version>
